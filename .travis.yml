--- conflicted
+++ resolved
@@ -4,18 +4,6 @@
   submodules: false
 jobs:
   include:
-<<<<<<< HEAD
-=======
-    # We test only building using SPM with Swift 4.2 on macos since Carthage doesn't support multiple Swift language versions.
-    - stage: test
-      language: swift
-      os: osx
-      osx_image: xcode10.1 # Swift 4.2
-      script:
-      - swift --version
-      - swift build
-      - swift build -c release
->>>>>>> b1519f4f
     - stage: test
       language: swift
       os: osx
@@ -65,37 +53,6 @@
       script:
       - ./utils.py ci script-macos
     - stage: test
-<<<<<<< HEAD
-=======
-      # TODO: Remove this stage when the non-xcf installation method with Carthage is no longer supported.
-      language: swift
-      os: osx
-      osx_image: xcode12 # Swift 5.3
-      env:
-      - HOMEBREW_NO_INSTALL_CLEANUP=1
-      - WATCHOS_ACTIONS='clean build'
-      - WATCHOS_SIMULATOR='Apple Watch Series 6 - 44mm'
-      before_install:
-      - brew update
-      install:
-      - ./utils.py ci install-macos
-      before_script:
-      - xcconfig=$(mktemp /tmp/static.xcconfig.XXXXXX)
-      - trap 'rm -f "$xcconfig"' INT TERM HUP EXIT
-      - echo 'EXCLUDED_ARCHS__EFFECTIVE_PLATFORM_SUFFIX_simulator__NATIVE_ARCH_64_BIT_x86_64__XCODE_1200 = arm64 arm64e armv7 armv7s armv6 armv8' >> $xcconfig
-      - echo 'EXCLUDED_ARCHS = $(inherited) $(EXCLUDED_ARCHS__EFFECTIVE_PLATFORM_SUFFIX_$(EFFECTIVE_PLATFORM_SUFFIX)__NATIVE_ARCH_64_BIT_$(NATIVE_ARCH_64_BIT)__XCODE_$(XCODE_VERSION_MAJOR))' >> $xcconfig
-      - export XCODE_XCCONFIG_FILE="$xcconfig"
-      - carthage bootstrap
-      - git submodule update --init --recursive
-      - cp "Tests/Test Files/gitattributes-copy" "Tests/Test Files/.gitattributes"
-      - cd "Tests/Test Files/"
-      - git lfs pull
-      - git lfs checkout
-      - cd -
-      script:
-      - ./utils.py ci script-macos
-    - stage: test
->>>>>>> b1519f4f
       language: swift
       os: osx
       osx_image: xcode12.4 # Swift 5.3.2
@@ -109,8 +66,6 @@
       - ./utils.py ci install-macos
       before_script:
       - ./utils.py prepare-workspace macos --xcf
-<<<<<<< HEAD
-=======
       script:
       - ./utils.py ci script-macos
     - stage: test
@@ -127,26 +82,12 @@
       - ./utils.py ci install-macos
       before_script:
       - ./utils.py prepare-workspace macos --xcf
->>>>>>> b1519f4f
       script:
       - ./utils.py ci script-macos
     - stage: test
       language: generic
       os: linux
       dist: bionic
-<<<<<<< HEAD
-=======
-      env:
-      - SWIFT_VERSION=4.2.3
-      install:
-      - ./utils.py ci install-linux
-      script:
-      - ./utils.py ci script-linux
-    - stage: test
-      language: generic
-      os: linux
-      dist: bionic
->>>>>>> b1519f4f
       env:
       - SWIFT_VERSION=5.0.3
       install:
@@ -176,11 +117,7 @@
     - stage: test
       language: generic
       os: linux
-<<<<<<< HEAD
-      dist: focal
-=======
       dist: bionic
->>>>>>> b1519f4f
       env:
       - SWIFT_VERSION=5.3.3
       install:
