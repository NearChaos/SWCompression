# TODO: There is probably a way to simplify this very explicit build matrix.
git:
  depth: 1
  submodules: false
jobs:
  include:
    # We cannot test with Swift 4.2 on macOS since Carthage doesn't work with multiple Swift versions.
    - stage: test
      language: swift
      os: osx
      osx_image: xcode10.3 # Swift 5.0
      env:
      - HOMEBREW_NO_INSTALL_CLEANUP=1
      before_install:
      - brew update
      install:
      - ./utils.py ci install-macos
      before_script:
      - ./utils.py prepare-workspace macos
      script:
      - ./utils.py ci script-macos
    - stage: test
      language: swift
      os: osx
      osx_image: xcode11.3 # Swift 5.1
      env:
      - HOMEBREW_NO_INSTALL_CLEANUP=1
      before_install:
      - brew update
      install:
      - ./utils.py ci install-macos
      before_script:
      - ./utils.py prepare-workspace macos
      script:
      - ./utils.py ci script-macos
    - stage: test
      language: swift
      os: osx
      osx_image: xcode11.4 # Swift 5.2
      env:
      - HOMEBREW_NO_INSTALL_CLEANUP=1
      before_install:
      - brew update
      install:
      - ./utils.py ci install-macos
      before_script:
      - ./utils.py prepare-workspace macos
      script:
      - ./utils.py ci script-macos
    - stage: test
      # TODO: Remove this stage when the non-xcf installation method with Carthage is no longer supported.
      language: swift
      os: osx
      osx_image: xcode12.3 # Swift 5.3
      env:
      - HOMEBREW_NO_INSTALL_CLEANUP=1
      before_install:
      - brew update
      install:
      - ./utils.py ci install-macos
      before_script:
<<<<<<< HEAD
      - ./utils.py prepare-workspace macos
=======
      - xcconfig=$(mktemp /tmp/static.xcconfig.XXXXXX)
      - trap 'rm -f "$xcconfig"' INT TERM HUP EXIT
      - echo 'EXCLUDED_ARCHS__EFFECTIVE_PLATFORM_SUFFIX_simulator__NATIVE_ARCH_64_BIT_x86_64__XCODE_1200 = arm64 arm64e armv7 armv7s armv6 armv8' >> $xcconfig
      - echo 'EXCLUDED_ARCHS = $(inherited) $(EXCLUDED_ARCHS__EFFECTIVE_PLATFORM_SUFFIX_$(EFFECTIVE_PLATFORM_SUFFIX)__NATIVE_ARCH_64_BIT_$(NATIVE_ARCH_64_BIT)__XCODE_$(XCODE_VERSION_MAJOR))' >> $xcconfig
      - export XCODE_XCCONFIG_FILE="$xcconfig"
      - carthage bootstrap
      - git submodule update --init --recursive
      - cp "Tests/Test Files/gitattributes-copy" "Tests/Test Files/.gitattributes"
      - cd "Tests/Test Files/"
      - git lfs pull
      - git lfs checkout
      - cd -
      script:
      - ./utils.py ci script-macos
    - stage: test
      language: swift
      os: osx
      osx_image: xcode12.4 # Swift 5.3.2
      env:
      - HOMEBREW_NO_INSTALL_CLEANUP=1
      before_install:
      - brew update
      install:
      - ./utils.py ci install-macos
      before_script:
      # TODO: Move this line into ./utils.py prepare-workspace macos when the old Swift versions and non-xcf installation
      #  method with Carthage are no longer supported.
      - carthage bootstrap --use-xcframeworks --no-use-binaries
      - git submodule update --init --recursive
      - cp "Tests/Test Files/gitattributes-copy" "Tests/Test Files/.gitattributes"
      - cd "Tests/Test Files/"
      - git lfs pull
      - git lfs checkout
      - cd -
>>>>>>> 4445b0f5
      script:
      - ./utils.py ci script-macos
    - stage: test
      language: generic
      os: linux
<<<<<<< HEAD
      dist: bionic
=======
      dist: xenial
      env:
      - SWIFT_VERSION=4.2.3
      install:
      - eval "$(curl -sL https://swiftenv.fuller.li/install.sh)"
      script:
      - ./utils.py ci script-linux
    - stage: test
      language: generic
      os: linux
      dist: xenial
>>>>>>> 4445b0f5
      env:
      - SWIFT_VERSION=5.0.3
      install:
      - ./utils.py ci install-linux
      script:
      - ./utils.py ci script-linux
    - stage: test
      language: generic
      os: linux
      dist: bionic
      env:
      - SWIFT_VERSION=5.1.5
      install:
      - ./utils.py ci install-linux
      script:
      - ./utils.py ci script-linux
    - stage: test
      language: generic
      os: linux
      dist: bionic
      env:
      - SWIFT_VERSION=5.2.5
      install:
      - ./utils.py ci install-linux
      script:
      - ./utils.py ci script-linux
    - stage: test
      language: generic
      os: linux
      dist: focal
      env:
<<<<<<< HEAD
      - SWIFT_VERSION=5.3.2
=======
      - SWIFT_VERSION=5.3.3
>>>>>>> 4445b0f5
      install:
      - eval "$(curl -sL https://swiftenv.fuller.li/install.sh)"
      script:
      - ./utils.py ci script-linux
    - stage: deploy
      # Don't deploy if it is a test release.
      if: (tag IS present) AND (tag =~ /^\d+\.\d+\.\d+$/)
      language: generic
      os: osx
      osx_image: xcode12
      env:
      - HOMEBREW_NO_INSTALL_CLEANUP=1
      env:
        secure: iavIkrus2Xd3b086nz2srMGl52yqzLuCdhyEAhMODVqkzqMQ17s10y1TNb+vkepd0HgxI9j57d5X7tfChjWuWDwE2hZKjr/Kx2DfiUr1AKQD6ymuGrq/0Vv6yL9dfPU8goFArcrsBcyVKczLtTuLCKL498ZqokkQc/3kGvzW74lv+z410MfHS9/tvToO/yXJckL6qJ2XBAiElfOO0rEkllTeCo6N3bjcHZ2o7PE0K+CHYxwNKj0TmPmuNWZ3U4fzoWzkk01re1C1l5cpSb20g+2aGyi0yYX+PomX7fIIqNq9vmmyoeNdr35yqoQv/0zFeFnps83NKmZLAjSUhiUdhlbuBLBE+w8544LOaZnMDlFmpDjgyaVnRrOh0NrBB1FwU48aGfX5ljRQmk/07FTEUjvwvGGoOpz8lrLZi148FMHEospL3Sf7d8K+Q9WdtLTGk7HCnbOVcxS6oB/SWF/Cj6n5wu+EI1floBaZEsNPR40Gd4eM/Ik/E3lDrZThGDCWQsao981wm7IfEDBR1nuMME8gpZINFANNS1+5miFaGdTnDTp4Yd5MGEFZm+K8x+TG1891NwNH1ZmKXlypJXiUzvSjbh2ViNJGekdQj9q2gj2ZFlCfHJ05adwJ4w9qRuF00HpAOD6At6EnsjDXFJeTZS5dj8fi2YsU9or8KfTFoNY=
      addons:
        homebrew:
          packages:
          - sourcekitten
          update: true
      install:
      - gem install -N jazzy
      - gem update -N cocoapods
      before_deploy:
      - ./utils.py ci before-deploy
      deploy:
      - provider: pages
        skip_cleanup: true
        github_token: $GITHUB_TOKEN
        local_dir: docs<|MERGE_RESOLUTION|>--- conflicted
+++ resolved
@@ -59,9 +59,6 @@
       install:
       - ./utils.py ci install-macos
       before_script:
-<<<<<<< HEAD
-      - ./utils.py prepare-workspace macos
-=======
       - xcconfig=$(mktemp /tmp/static.xcconfig.XXXXXX)
       - trap 'rm -f "$xcconfig"' INT TERM HUP EXIT
       - echo 'EXCLUDED_ARCHS__EFFECTIVE_PLATFORM_SUFFIX_simulator__NATIVE_ARCH_64_BIT_x86_64__XCODE_1200 = arm64 arm64e armv7 armv7s armv6 armv8' >> $xcconfig
@@ -96,27 +93,12 @@
       - git lfs pull
       - git lfs checkout
       - cd -
->>>>>>> 4445b0f5
       script:
       - ./utils.py ci script-macos
     - stage: test
       language: generic
       os: linux
-<<<<<<< HEAD
       dist: bionic
-=======
-      dist: xenial
-      env:
-      - SWIFT_VERSION=4.2.3
-      install:
-      - eval "$(curl -sL https://swiftenv.fuller.li/install.sh)"
-      script:
-      - ./utils.py ci script-linux
-    - stage: test
-      language: generic
-      os: linux
-      dist: xenial
->>>>>>> 4445b0f5
       env:
       - SWIFT_VERSION=5.0.3
       install:
@@ -148,11 +130,7 @@
       os: linux
       dist: focal
       env:
-<<<<<<< HEAD
-      - SWIFT_VERSION=5.3.2
-=======
       - SWIFT_VERSION=5.3.3
->>>>>>> 4445b0f5
       install:
       - eval "$(curl -sL https://swiftenv.fuller.li/install.sh)"
       script:
