Pod::Spec.new do |s|

  s.name         = "SWCompression"
<<<<<<< HEAD
  s.version      = "3.0.0-test1"
=======
  s.version      = "2.4.1"
>>>>>>> d883c37b
  s.summary      = "Framework with implementations in Swift of different (de)compression algorithms"

  s.description  = <<-DESC
  A framework which contains native (written in Swift) implementations of compression algorithms.
  Swift developers currently have access only to various wrappers written in Objective-C
  around system libraries if they want to decompress something. SWCompression allows to do this with pure Swift
  without relying on availability of system libraries.
                   DESC

  s.homepage     = "https://github.com/tsolomko/SWCompression"
  s.documentation_url = "http://tsolomko.github.io/SWCompression"

  s.license      = { :type => "MIT", :file => "LICENSE" }

  s.author       = { "Timofey Solomko" => "tsolomko@gmail.com" }

  s.ios.deployment_target = "8.0"
  s.osx.deployment_target = "10.10"
  s.tvos.deployment_target = "9.0"
  s.watchos.deployment_target = "2.0"

  s.source       = { :git => "https://github.com/tsolomko/SWCompression.git", :tag => "v#{s.version}" }

  # This is subspec for internal use by other subspecs.
  # It should not be included directly in Podfile.
  s.subspec 'Common' do |sp|
    sp.public_header_files = 'Sources/Service/SWCompression.h'
    sp.source_files  = "Sources/{CheckSums.swift,DataWithPointer.swift,Extensions.swift,Protocols.swift,Service/*.swift,Service/*.h}"
  end

  s.subspec 'Deflate' do |sp|
    sp.dependency 'SWCompression/Common'
    sp.source_files = 'Sources/{Deflate.swift,HuffmanTree.swift,BitToByteWriter.swift}'
  end

  s.subspec 'GZip' do |sp|
    sp.dependency 'SWCompression/Common'
    sp.dependency 'SWCompression/Deflate'
    sp.source_files = 'Sources/GZipArchive.swift'
  end

  s.subspec 'Zlib' do |sp|
    sp.dependency 'SWCompression/Common'
    sp.dependency 'SWCompression/Deflate'
    sp.source_files = 'Sources/ZlibArchive.swift'
  end

  s.subspec 'BZip2' do |sp|
    sp.dependency 'SWCompression/Common'
    sp.source_files = 'Sources/{BZip2.swift,HuffmanTree.swift,BitToByteWriter.swift}'
    sp.pod_target_xcconfig = { 'OTHER_SWIFT_FLAGS' => '-DSWCOMP_ZIP_POD_BZ2' }
  end

  s.subspec 'LZMA' do |sp|
    sp.dependency 'SWCompression/Common'
    sp.source_files = 'Sources/LZMA*.swift'
    sp.pod_target_xcconfig = { 'OTHER_SWIFT_FLAGS' => '-DSWCOMP_ZIP_POD_LZMA' }
  end

  s.subspec 'XZ' do |sp|
    sp.dependency 'SWCompression/Common'
    sp.dependency 'SWCompression/LZMA'
    sp.source_files = 'Sources/XZArchive.swift'
  end

  s.subspec 'ZIP' do |sp|
    sp.dependency 'SWCompression/Common'
    sp.dependency 'SWCompression/Deflate'
    sp.source_files = 'Sources/ZipContainer.swift'
    sp.pod_target_xcconfig = { 'OTHER_SWIFT_FLAGS' => '-DSWCOMP_ZIP_POD_BUILD' }
  end

end<|MERGE_RESOLUTION|>--- conflicted
+++ resolved
@@ -1,11 +1,7 @@
 Pod::Spec.new do |s|
 
   s.name         = "SWCompression"
-<<<<<<< HEAD
   s.version      = "3.0.0-test1"
-=======
-  s.version      = "2.4.1"
->>>>>>> d883c37b
   s.summary      = "Framework with implementations in Swift of different (de)compression algorithms"
 
   s.description  = <<-DESC
