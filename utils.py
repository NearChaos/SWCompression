#!/usr/bin/env python3

import argparse
import os
import subprocess
import sys

def _sprun(cmd, *args, **kwargs):
    print("+ " + " ".join(cmd))
    subprocess.run(cmd, check=True, *args, **kwargs)

def _ci_before_deploy():
    docs_json_file = open("docs.json", "w")
    _sprun(["sourcekitten", "doc", "--spm", "--module-name", "SWCompression"], stdout=docs_json_file)
    docs_json_file.close()
    _sprun(["jazzy"])

def _ci_install_macos():
    script = """if brew ls --versions "git-lfs" >/dev/null; then
                    HOMEBREW_NO_AUTO_UPDATE=1 brew upgrade "git-lfs"
                else
                    HOMEBREW_NO_AUTO_UPDATE=1 brew install "git-lfs"
                fi"""
    _sprun([script], shell=True)
    _sprun(["git", "lfs", "install"])

def _ci_install_linux():
    _sprun(["eval \"$(curl -sL https://swiftenv.fuller.li/install.sh)\""], shell=True)

def _ci_script_macos():
    _sprun(["swift", "--version"])
    xcodebuild_command_parts = ["xcodebuild", "-quiet", "-project", "SWCompression.xcodeproj", "-scheme", "SWCompression"]
    destinations_actions = [(["-destination 'platform=OS X'"], ["clean", "test"]), 
                    (["-destination 'platform=iOS Simulator,name=iPhone 8'"], ["clean", "test"]), 
                    (["-destination 'platform=watchOS Simulator,name=Apple Watch - 38mm'"], ["clean", "build"]), 
                    (["-destination 'platform=tvOS Simulator,name=Apple TV'"], ["clean", "test"])]
    
    for destination, action in destinations_actions:
        xcodebuild_command = xcodebuild_command_parts + destination + action
        _sprun(xcodebuild_command)

def _ci_script_linux():
    env = os.environ.copy()
    env["SWIFTENV_ROOT"] = env["HOME"] +"/.swiftenv"
    env["PATH"] = env["SWIFTENV_ROOT"] + "/bin:" + env["SWIFTENV_ROOT"] + "/shims:"+ env["PATH"]
    _sprun(["swift", "--version"], env=env)
    _sprun(["swift", "build"], env=env)
    _sprun(["swift", "build", "-c", "release"], env=env)

def action_ci(args):
    if args.cmd == "before-deploy":
        _ci_before_deploy()
    elif args.cmd == "install-macos":
        _ci_install_macos()
    elif args.cmd == "install-linux":
        _ci_install_linux()
    elif args.cmd == "script-macos":
        _ci_script_macos()
    elif args.cmd == "script-linux":
        _ci_script_linux()
    else:
        raise Exception("Unknown CI command")

def action_cw(args):
    _sprun(["rm", "-rf", "build/"])
    _sprun(["rm", "-rf", "Carthage/"])
    _sprun(["rm", "-rf", "docs/"])
    _sprun(["rm", "-rf", "Pods/"])
    _sprun(["rm", "-rf", ".build/"])
    _sprun(["rm", "-f", "Cartfile.resolved"])
    _sprun(["rm", "-f", "docs.json"])
    _sprun(["rm", "-f", "Package.resolved"])
    _sprun(["rm", "-f", "SWCompression.framework.zip"])

def _pw_macos(debug):
    print("=> Downloading dependency (BitByteData) using Carthage")
<<<<<<< HEAD
    if debug:
        # _sprun(["carthage", "bootstrap", "--configuration", "Debug", "--no-use-binaries"])
        # TODO: Temporary solution until the issue with Carthage is fixed
        script = "./bbd-bootstrap.sh --configuration Debug --no-use-binaries"
        _sprun([script], shell=True)
    else:
        # _sprun(["carthage", "bootstrap"])
        # TODO: Temporary solution until the issue with Carthage is fixed
        script = "./bbd-bootstrap.sh"
        _sprun([script], shell=True)
        
=======
    _sprun(["carthage", "bootstrap", "--no-use-binaries"])

>>>>>>> 4445b0f5
def action_pw(args):
    if args.os == "macos":
        _pw_macos(args.debug)
    elif args.os == "other":
        pass
    else:
        raise Exception("Unknown OS")
    if not args.no_test_files:
        print("=> Downloading files used for testing")
        _sprun(["git", "submodule", "update", "--init", "--recursive"])
        _sprun(["cp", "Tests/Test Files/gitattributes-copy", "Tests/Test Files/.gitattributes"])
        _sprun(["git", "lfs", "pull"], cwd="Tests/Test Files/")
        _sprun(["git", "lfs", "checkout"], cwd="Tests/Test Files/")

parser = argparse.ArgumentParser(description="A tool with useful commands for developing SWCompression")
subparsers = parser.add_subparsers(title="commands", help="a command to perform", metavar="CMD")

# Parser for 'ci' command.
parser_ci = subparsers.add_parser("ci", help="a subset of commands used by CI",
                                    description="a subset of commands used by CI")
parser_ci.add_argument("cmd", choices=["before-deploy", "install-macos", "install-linux", "script-macos", "script-linux"],
                        help="a command to perform on CI", metavar="CI_CMD")
parser_ci.set_defaults(func=action_ci)

# Parser for 'cleanup-workspace' command.
parser_cw = subparsers.add_parser("cleanup-workspace", help="cleanup workspace",
                            description="cleans workspace from files produced by various build systems")
parser_cw.set_defaults(func=action_cw)

# Parser for 'prepare-workspace' command.
parser_pw = subparsers.add_parser("prepare-workspace", help="prepare workspace",
                            description="prepares workspace for developing SWCompression")
parser_pw.add_argument("os", choices=["macos", "other"], help="development operating system", metavar="OS")
parser_pw.add_argument("--no-test-files", "-T", action="store_true", dest="no_test_files",
                        help="don't download example files used for testing")
parser_pw.add_argument("--debug", "-d", action="store_true", dest="debug",
                        help="build BitByteData in Debug configuration")
parser_pw.set_defaults(func=action_pw)

args = parser.parse_args()
args.func(args)<|MERGE_RESOLUTION|>--- conflicted
+++ resolved
@@ -74,7 +74,6 @@
 
 def _pw_macos(debug):
     print("=> Downloading dependency (BitByteData) using Carthage")
-<<<<<<< HEAD
     if debug:
         # _sprun(["carthage", "bootstrap", "--configuration", "Debug", "--no-use-binaries"])
         # TODO: Temporary solution until the issue with Carthage is fixed
@@ -86,10 +85,6 @@
         script = "./bbd-bootstrap.sh"
         _sprun([script], shell=True)
         
-=======
-    _sprun(["carthage", "bootstrap", "--no-use-binaries"])
-
->>>>>>> 4445b0f5
 def action_pw(args):
     if args.os == "macos":
         _pw_macos(args.debug)
