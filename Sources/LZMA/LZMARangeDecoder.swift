--- conflicted
+++ resolved
@@ -18,15 +18,11 @@
         return self.code == 0
     }
 
-<<<<<<< HEAD
     init?(_ byteReader: LittleEndianByteReader) {
-=======
-    init?(_ byteReader: ByteReader) {
         // To initialize rande decoder at least 5 bytes are necessary.
         guard byteReader.bytesLeft >= 5
             else { return nil }
 
->>>>>>> fc38cc19
         self.byteReader = byteReader
 
         let byte = self.byteReader.byte()
